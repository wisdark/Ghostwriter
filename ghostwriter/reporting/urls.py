--- conflicted
+++ resolved
@@ -181,16 +181,12 @@
         name="local_edit",
     ),
     path(
-<<<<<<< HEAD
         "reports/observations/update/<int:pk>",
         views.ReportObservationLinkUpdate.as_view(),
         name="local_observation_edit",
     ),
     path(
-        "reports/evidence/upload/<int:pk>",
-=======
         "reports/evidence/upload/<str:parent_type>/<int:pk>",
->>>>>>> d1ec2e51
         views.EvidenceCreate.as_view(),
         name="upload_evidence",
     ),
